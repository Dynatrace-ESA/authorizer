--- conflicted
+++ resolved
@@ -27,13 +27,8 @@
   },
   "dependencies": {
     "@dt-esa/platform-constants": "^1.1.0",
-<<<<<<< HEAD
     "@types/node": "^17.0.8",
-    "axios": "^0.24.0",
-=======
-    "@types/node": "^17.0.2",
     "axios": "^0.25.0",
->>>>>>> fcaf6690
     "express": "^4.17.2",
     "passport": "^0.5.2",
     "passport-azure-ad": "^4.3.1",
